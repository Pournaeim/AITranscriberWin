namespace AITranscriberWinApp
{
    partial class MainForm
    {
        /// <summary>
        /// Required designer variable.
        /// </summary>
        private System.ComponentModel.IContainer components = null;

        /// <summary>
        /// Clean up any resources being used.
        /// </summary>
        /// <param name="disposing">true if managed resources should be disposed; otherwise, false.</param>
        protected override void Dispose(bool disposing)
        {
            if (disposing && (components != null))
            {
                components.Dispose();
            }
            base.Dispose(disposing);
        }

        #region Windows Form Designer generated code

        /// <summary>
        /// Required method for Designer support - do not modify
        /// the contents of this method with the code editor.
        /// </summary>
        private void InitializeComponent()
        {
            this.lblApiKey = new System.Windows.Forms.Label();
            this.txtApiKey = new System.Windows.Forms.TextBox();
            this.btnSaveKey = new System.Windows.Forms.Button();
            this.lblTranslationEndpoint = new System.Windows.Forms.Label();
            this.txtTranslationEndpoint = new System.Windows.Forms.TextBox();
            this.btnToggleRecording = new System.Windows.Forms.Button();
            this.btnSelectAudio = new System.Windows.Forms.Button();
            this.lblStatus = new System.Windows.Forms.Label();
            this.txtTranscript = new System.Windows.Forms.TextBox();
            this.txtTranslation = new System.Windows.Forms.TextBox();
            this.lblTranscript = new System.Windows.Forms.Label();
            this.lblTranslation = new System.Windows.Forms.Label();
            this.btnOpenOutputFolder = new System.Windows.Forms.Button();
            this.SuspendLayout();
            // 
            // lblApiKey
            // 
            this.lblApiKey.AutoSize = true;
            this.lblApiKey.Location = new System.Drawing.Point(10, 12);
            this.lblApiKey.Margin = new System.Windows.Forms.Padding(2, 0, 2, 0);
            this.lblApiKey.Name = "lblApiKey";
            this.lblApiKey.Size = new System.Drawing.Size(87, 13);
            this.lblApiKey.TabIndex = 0;
            this.lblApiKey.Text = "OpenAI API Key:";
            // 
            // txtApiKey
            // 
            this.txtApiKey.Anchor = ((System.Windows.Forms.AnchorStyles)(((System.Windows.Forms.AnchorStyles.Top | System.Windows.Forms.AnchorStyles.Left) 
            | System.Windows.Forms.AnchorStyles.Right)));
            this.txtApiKey.Location = new System.Drawing.Point(112, 10);
            this.txtApiKey.Margin = new System.Windows.Forms.Padding(2, 2, 2, 2);
            this.txtApiKey.Name = "txtApiKey";
            this.txtApiKey.Size = new System.Drawing.Size(300, 20);
            this.txtApiKey.TabIndex = 1;
            this.txtApiKey.UseSystemPasswordChar = true;
            // 
            // btnSaveKey
            //
            this.btnSaveKey.Anchor = ((System.Windows.Forms.AnchorStyles)((System.Windows.Forms.AnchorStyles.Top | System.Windows.Forms.AnchorStyles.Right)));
<<<<<<< HEAD
            this.btnSaveKey.Location = new System.Drawing.Point(555, 38);
            this.btnSaveKey.Name = "btnSaveKey";
            this.btnSaveKey.Size = new System.Drawing.Size(123, 27);
            this.btnSaveKey.TabIndex = 4;
            this.btnSaveKey.Text = "Save Settings";
=======
            this.btnSaveKey.Location = new System.Drawing.Point(416, 8);
            this.btnSaveKey.Margin = new System.Windows.Forms.Padding(2, 2, 2, 2);
            this.btnSaveKey.Name = "btnSaveKey";
            this.btnSaveKey.Size = new System.Drawing.Size(92, 22);
            this.btnSaveKey.TabIndex = 2;
            this.btnSaveKey.Text = "Save Key";
>>>>>>> 9a3d8e07
            this.btnSaveKey.UseVisualStyleBackColor = true;
            this.btnSaveKey.Click += new System.EventHandler(this.btnSaveKey_Click);
            //
            // lblTranslationEndpoint
            //
            this.lblTranslationEndpoint.AutoSize = true;
            this.lblTranslationEndpoint.Location = new System.Drawing.Point(13, 43);
            this.lblTranslationEndpoint.Name = "lblTranslationEndpoint";
            this.lblTranslationEndpoint.Size = new System.Drawing.Size(163, 17);
            this.lblTranslationEndpoint.TabIndex = 2;
            this.lblTranslationEndpoint.Text = "Translation Service URL:";
            //
            // txtTranslationEndpoint
            //
            this.txtTranslationEndpoint.Anchor = ((System.Windows.Forms.AnchorStyles)(((System.Windows.Forms.AnchorStyles.Top | System.Windows.Forms.AnchorStyles.Left)
            | System.Windows.Forms.AnchorStyles.Right)));
            this.txtTranslationEndpoint.Location = new System.Drawing.Point(182, 40);
            this.txtTranslationEndpoint.Name = "txtTranslationEndpoint";
            this.txtTranslationEndpoint.Size = new System.Drawing.Size(367, 22);
            this.txtTranslationEndpoint.TabIndex = 3;
            // 
            // btnToggleRecording
            // 
            this.btnToggleRecording.Anchor = ((System.Windows.Forms.AnchorStyles)((System.Windows.Forms.AnchorStyles.Top | System.Windows.Forms.AnchorStyles.Right)));
<<<<<<< HEAD
            this.btnToggleRecording.Location = new System.Drawing.Point(555, 75);
            this.btnToggleRecording.Name = "btnToggleRecording";
            this.btnToggleRecording.Size = new System.Drawing.Size(123, 32);
            this.btnToggleRecording.TabIndex = 6;
=======
            this.btnToggleRecording.Location = new System.Drawing.Point(416, 35);
            this.btnToggleRecording.Margin = new System.Windows.Forms.Padding(2, 2, 2, 2);
            this.btnToggleRecording.Name = "btnToggleRecording";
            this.btnToggleRecording.Size = new System.Drawing.Size(92, 26);
            this.btnToggleRecording.TabIndex = 3;
>>>>>>> 9a3d8e07
            this.btnToggleRecording.Text = "Start Recording";
            this.btnToggleRecording.UseVisualStyleBackColor = true;
            this.btnToggleRecording.Click += new System.EventHandler(this.btnToggleRecording_Click);
            // 
            // btnSelectAudio
            // 
            this.btnSelectAudio.Anchor = ((System.Windows.Forms.AnchorStyles)((System.Windows.Forms.AnchorStyles.Top | System.Windows.Forms.AnchorStyles.Right)));
<<<<<<< HEAD
            this.btnSelectAudio.Location = new System.Drawing.Point(426, 75);
            this.btnSelectAudio.Name = "btnSelectAudio";
            this.btnSelectAudio.Size = new System.Drawing.Size(123, 32);
            this.btnSelectAudio.TabIndex = 5;
=======
            this.btnSelectAudio.Location = new System.Drawing.Point(320, 35);
            this.btnSelectAudio.Margin = new System.Windows.Forms.Padding(2, 2, 2, 2);
            this.btnSelectAudio.Name = "btnSelectAudio";
            this.btnSelectAudio.Size = new System.Drawing.Size(92, 26);
            this.btnSelectAudio.TabIndex = 4;
>>>>>>> 9a3d8e07
            this.btnSelectAudio.Text = "Transcribe File...";
            this.btnSelectAudio.UseVisualStyleBackColor = true;
            this.btnSelectAudio.Click += new System.EventHandler(this.btnSelectAudio_Click);
            // 
            // lblStatus
            // 
            this.lblStatus.Anchor = ((System.Windows.Forms.AnchorStyles)(((System.Windows.Forms.AnchorStyles.Top | System.Windows.Forms.AnchorStyles.Left) 
            | System.Windows.Forms.AnchorStyles.Right)));
<<<<<<< HEAD
            this.lblStatus.Location = new System.Drawing.Point(13, 80);
            this.lblStatus.Name = "lblStatus";
            this.lblStatus.Size = new System.Drawing.Size(407, 23);
            this.lblStatus.TabIndex = 7;
=======
            this.lblStatus.Location = new System.Drawing.Point(10, 39);
            this.lblStatus.Margin = new System.Windows.Forms.Padding(2, 0, 2, 0);
            this.lblStatus.Name = "lblStatus";
            this.lblStatus.Size = new System.Drawing.Size(305, 19);
            this.lblStatus.TabIndex = 5;
>>>>>>> 9a3d8e07
            this.lblStatus.Text = "Status: Idle";
            // 
            // txtTranscript
            // 
            this.txtTranscript.Anchor = ((System.Windows.Forms.AnchorStyles)((((System.Windows.Forms.AnchorStyles.Top | System.Windows.Forms.AnchorStyles.Bottom) 
            | System.Windows.Forms.AnchorStyles.Left) 
            | System.Windows.Forms.AnchorStyles.Right)));
            this.txtTranscript.Location = new System.Drawing.Point(12, 89);
            this.txtTranscript.Margin = new System.Windows.Forms.Padding(2, 2, 2, 2);
            this.txtTranscript.Multiline = true;
            this.txtTranscript.Name = "txtTranscript";
            this.txtTranscript.ScrollBars = System.Windows.Forms.ScrollBars.Vertical;
<<<<<<< HEAD
            this.txtTranscript.Size = new System.Drawing.Size(326, 328);
            this.txtTranscript.TabIndex = 8;
            //
=======
            this.txtTranscript.Size = new System.Drawing.Size(246, 267);
            this.txtTranscript.TabIndex = 6;
            // 
>>>>>>> 9a3d8e07
            // txtTranslation
            // 
            this.txtTranslation.Anchor = ((System.Windows.Forms.AnchorStyles)(((System.Windows.Forms.AnchorStyles.Top | System.Windows.Forms.AnchorStyles.Bottom) 
            | System.Windows.Forms.AnchorStyles.Right)));
            this.txtTranslation.Location = new System.Drawing.Point(261, 89);
            this.txtTranslation.Margin = new System.Windows.Forms.Padding(2, 2, 2, 2);
            this.txtTranslation.Multiline = true;
            this.txtTranslation.Name = "txtTranslation";
            this.txtTranslation.ScrollBars = System.Windows.Forms.ScrollBars.Vertical;
<<<<<<< HEAD
            this.txtTranslation.Size = new System.Drawing.Size(330, 328);
            this.txtTranslation.TabIndex = 9;
            //
=======
            this.txtTranslation.Size = new System.Drawing.Size(248, 267);
            this.txtTranslation.TabIndex = 7;
            // 
>>>>>>> 9a3d8e07
            // lblTranscript
            // 
            this.lblTranscript.AutoSize = true;
<<<<<<< HEAD
            this.lblTranscript.Location = new System.Drawing.Point(13, 110);
            this.lblTranscript.Name = "lblTranscript";
            this.lblTranscript.Size = new System.Drawing.Size(144, 17);
            this.lblTranscript.TabIndex = 10;
=======
            this.lblTranscript.Location = new System.Drawing.Point(10, 73);
            this.lblTranscript.Margin = new System.Windows.Forms.Padding(2, 0, 2, 0);
            this.lblTranscript.Name = "lblTranscript";
            this.lblTranscript.Size = new System.Drawing.Size(94, 13);
            this.lblTranscript.TabIndex = 8;
>>>>>>> 9a3d8e07
            this.lblTranscript.Text = "English Transcript:";
            // 
            // lblTranslation
            // 
            this.lblTranslation.AutoSize = true;
<<<<<<< HEAD
            this.lblTranslation.Location = new System.Drawing.Point(345, 110);
            this.lblTranslation.Name = "lblTranslation";
            this.lblTranslation.Size = new System.Drawing.Size(132, 17);
            this.lblTranslation.TabIndex = 11;
=======
            this.lblTranslation.Location = new System.Drawing.Point(259, 73);
            this.lblTranslation.Margin = new System.Windows.Forms.Padding(2, 0, 2, 0);
            this.lblTranslation.Name = "lblTranslation";
            this.lblTranslation.Size = new System.Drawing.Size(100, 13);
            this.lblTranslation.TabIndex = 9;
>>>>>>> 9a3d8e07
            this.lblTranslation.Text = "Persian Translation:";
            // 
            // btnOpenOutputFolder
            // 
            this.btnOpenOutputFolder.Anchor = ((System.Windows.Forms.AnchorStyles)((System.Windows.Forms.AnchorStyles.Bottom | System.Windows.Forms.AnchorStyles.Right)));
            this.btnOpenOutputFolder.Location = new System.Drawing.Point(416, 361);
            this.btnOpenOutputFolder.Margin = new System.Windows.Forms.Padding(2, 2, 2, 2);
            this.btnOpenOutputFolder.Name = "btnOpenOutputFolder";
<<<<<<< HEAD
            this.btnOpenOutputFolder.Size = new System.Drawing.Size(123, 29);
            this.btnOpenOutputFolder.TabIndex = 12;
=======
            this.btnOpenOutputFolder.Size = new System.Drawing.Size(92, 24);
            this.btnOpenOutputFolder.TabIndex = 10;
>>>>>>> 9a3d8e07
            this.btnOpenOutputFolder.Text = "Open Folder";
            this.btnOpenOutputFolder.UseVisualStyleBackColor = true;
            this.btnOpenOutputFolder.Click += new System.EventHandler(this.btnOpenOutputFolder_Click);
            // 
            // MainForm
            // 
            this.AutoScaleDimensions = new System.Drawing.SizeF(6F, 13F);
            this.AutoScaleMode = System.Windows.Forms.AutoScaleMode.Font;
<<<<<<< HEAD
            this.ClientSize = new System.Drawing.Size(690, 485);
            this.Controls.Add(this.txtTranslationEndpoint);
            this.Controls.Add(this.lblTranslationEndpoint);
=======
            this.ClientSize = new System.Drawing.Size(519, 401);
>>>>>>> 9a3d8e07
            this.Controls.Add(this.btnSelectAudio);
            this.Controls.Add(this.btnOpenOutputFolder);
            this.Controls.Add(this.lblTranslation);
            this.Controls.Add(this.lblTranscript);
            this.Controls.Add(this.txtTranslation);
            this.Controls.Add(this.txtTranscript);
            this.Controls.Add(this.lblStatus);
            this.Controls.Add(this.btnToggleRecording);
            this.Controls.Add(this.btnSaveKey);
            this.Controls.Add(this.txtApiKey);
            this.Controls.Add(this.lblApiKey);
            this.Margin = new System.Windows.Forms.Padding(2, 2, 2, 2);
            this.MinimumSize = new System.Drawing.Size(535, 440);
            this.Name = "MainForm";
            this.StartPosition = System.Windows.Forms.FormStartPosition.CenterScreen;
            this.Text = "AI Transcriber for Windows";
            this.ResumeLayout(false);
            this.PerformLayout();

        }

        #endregion

        private System.Windows.Forms.Label lblApiKey;
        private System.Windows.Forms.TextBox txtApiKey;
        private System.Windows.Forms.Button btnSaveKey;
        private System.Windows.Forms.Button btnToggleRecording;
        private System.Windows.Forms.Button btnSelectAudio;
        private System.Windows.Forms.Label lblStatus;
        private System.Windows.Forms.TextBox txtTranscript;
        private System.Windows.Forms.TextBox txtTranslation;
        private System.Windows.Forms.Label lblTranscript;
        private System.Windows.Forms.Label lblTranslation;
        private System.Windows.Forms.Button btnOpenOutputFolder;
        private System.Windows.Forms.Label lblTranslationEndpoint;
        private System.Windows.Forms.TextBox txtTranslationEndpoint;
    }
}<|MERGE_RESOLUTION|>--- conflicted
+++ resolved
@@ -67,20 +67,11 @@
             // btnSaveKey
             //
             this.btnSaveKey.Anchor = ((System.Windows.Forms.AnchorStyles)((System.Windows.Forms.AnchorStyles.Top | System.Windows.Forms.AnchorStyles.Right)));
-<<<<<<< HEAD
             this.btnSaveKey.Location = new System.Drawing.Point(555, 38);
             this.btnSaveKey.Name = "btnSaveKey";
             this.btnSaveKey.Size = new System.Drawing.Size(123, 27);
             this.btnSaveKey.TabIndex = 4;
             this.btnSaveKey.Text = "Save Settings";
-=======
-            this.btnSaveKey.Location = new System.Drawing.Point(416, 8);
-            this.btnSaveKey.Margin = new System.Windows.Forms.Padding(2, 2, 2, 2);
-            this.btnSaveKey.Name = "btnSaveKey";
-            this.btnSaveKey.Size = new System.Drawing.Size(92, 22);
-            this.btnSaveKey.TabIndex = 2;
-            this.btnSaveKey.Text = "Save Key";
->>>>>>> 9a3d8e07
             this.btnSaveKey.UseVisualStyleBackColor = true;
             this.btnSaveKey.Click += new System.EventHandler(this.btnSaveKey_Click);
             //
@@ -105,18 +96,10 @@
             // btnToggleRecording
             // 
             this.btnToggleRecording.Anchor = ((System.Windows.Forms.AnchorStyles)((System.Windows.Forms.AnchorStyles.Top | System.Windows.Forms.AnchorStyles.Right)));
-<<<<<<< HEAD
             this.btnToggleRecording.Location = new System.Drawing.Point(555, 75);
             this.btnToggleRecording.Name = "btnToggleRecording";
             this.btnToggleRecording.Size = new System.Drawing.Size(123, 32);
             this.btnToggleRecording.TabIndex = 6;
-=======
-            this.btnToggleRecording.Location = new System.Drawing.Point(416, 35);
-            this.btnToggleRecording.Margin = new System.Windows.Forms.Padding(2, 2, 2, 2);
-            this.btnToggleRecording.Name = "btnToggleRecording";
-            this.btnToggleRecording.Size = new System.Drawing.Size(92, 26);
-            this.btnToggleRecording.TabIndex = 3;
->>>>>>> 9a3d8e07
             this.btnToggleRecording.Text = "Start Recording";
             this.btnToggleRecording.UseVisualStyleBackColor = true;
             this.btnToggleRecording.Click += new System.EventHandler(this.btnToggleRecording_Click);
@@ -124,18 +107,10 @@
             // btnSelectAudio
             // 
             this.btnSelectAudio.Anchor = ((System.Windows.Forms.AnchorStyles)((System.Windows.Forms.AnchorStyles.Top | System.Windows.Forms.AnchorStyles.Right)));
-<<<<<<< HEAD
             this.btnSelectAudio.Location = new System.Drawing.Point(426, 75);
             this.btnSelectAudio.Name = "btnSelectAudio";
             this.btnSelectAudio.Size = new System.Drawing.Size(123, 32);
             this.btnSelectAudio.TabIndex = 5;
-=======
-            this.btnSelectAudio.Location = new System.Drawing.Point(320, 35);
-            this.btnSelectAudio.Margin = new System.Windows.Forms.Padding(2, 2, 2, 2);
-            this.btnSelectAudio.Name = "btnSelectAudio";
-            this.btnSelectAudio.Size = new System.Drawing.Size(92, 26);
-            this.btnSelectAudio.TabIndex = 4;
->>>>>>> 9a3d8e07
             this.btnSelectAudio.Text = "Transcribe File...";
             this.btnSelectAudio.UseVisualStyleBackColor = true;
             this.btnSelectAudio.Click += new System.EventHandler(this.btnSelectAudio_Click);
@@ -144,18 +119,10 @@
             // 
             this.lblStatus.Anchor = ((System.Windows.Forms.AnchorStyles)(((System.Windows.Forms.AnchorStyles.Top | System.Windows.Forms.AnchorStyles.Left) 
             | System.Windows.Forms.AnchorStyles.Right)));
-<<<<<<< HEAD
             this.lblStatus.Location = new System.Drawing.Point(13, 80);
             this.lblStatus.Name = "lblStatus";
             this.lblStatus.Size = new System.Drawing.Size(407, 23);
             this.lblStatus.TabIndex = 7;
-=======
-            this.lblStatus.Location = new System.Drawing.Point(10, 39);
-            this.lblStatus.Margin = new System.Windows.Forms.Padding(2, 0, 2, 0);
-            this.lblStatus.Name = "lblStatus";
-            this.lblStatus.Size = new System.Drawing.Size(305, 19);
-            this.lblStatus.TabIndex = 5;
->>>>>>> 9a3d8e07
             this.lblStatus.Text = "Status: Idle";
             // 
             // txtTranscript
@@ -168,15 +135,9 @@
             this.txtTranscript.Multiline = true;
             this.txtTranscript.Name = "txtTranscript";
             this.txtTranscript.ScrollBars = System.Windows.Forms.ScrollBars.Vertical;
-<<<<<<< HEAD
             this.txtTranscript.Size = new System.Drawing.Size(326, 328);
             this.txtTranscript.TabIndex = 8;
             //
-=======
-            this.txtTranscript.Size = new System.Drawing.Size(246, 267);
-            this.txtTranscript.TabIndex = 6;
-            // 
->>>>>>> 9a3d8e07
             // txtTranslation
             // 
             this.txtTranslation.Anchor = ((System.Windows.Forms.AnchorStyles)(((System.Windows.Forms.AnchorStyles.Top | System.Windows.Forms.AnchorStyles.Bottom) 
@@ -186,47 +147,25 @@
             this.txtTranslation.Multiline = true;
             this.txtTranslation.Name = "txtTranslation";
             this.txtTranslation.ScrollBars = System.Windows.Forms.ScrollBars.Vertical;
-<<<<<<< HEAD
             this.txtTranslation.Size = new System.Drawing.Size(330, 328);
             this.txtTranslation.TabIndex = 9;
             //
-=======
-            this.txtTranslation.Size = new System.Drawing.Size(248, 267);
-            this.txtTranslation.TabIndex = 7;
-            // 
->>>>>>> 9a3d8e07
             // lblTranscript
             // 
             this.lblTranscript.AutoSize = true;
-<<<<<<< HEAD
             this.lblTranscript.Location = new System.Drawing.Point(13, 110);
             this.lblTranscript.Name = "lblTranscript";
             this.lblTranscript.Size = new System.Drawing.Size(144, 17);
             this.lblTranscript.TabIndex = 10;
-=======
-            this.lblTranscript.Location = new System.Drawing.Point(10, 73);
-            this.lblTranscript.Margin = new System.Windows.Forms.Padding(2, 0, 2, 0);
-            this.lblTranscript.Name = "lblTranscript";
-            this.lblTranscript.Size = new System.Drawing.Size(94, 13);
-            this.lblTranscript.TabIndex = 8;
->>>>>>> 9a3d8e07
             this.lblTranscript.Text = "English Transcript:";
             // 
             // lblTranslation
             // 
             this.lblTranslation.AutoSize = true;
-<<<<<<< HEAD
             this.lblTranslation.Location = new System.Drawing.Point(345, 110);
             this.lblTranslation.Name = "lblTranslation";
             this.lblTranslation.Size = new System.Drawing.Size(132, 17);
             this.lblTranslation.TabIndex = 11;
-=======
-            this.lblTranslation.Location = new System.Drawing.Point(259, 73);
-            this.lblTranslation.Margin = new System.Windows.Forms.Padding(2, 0, 2, 0);
-            this.lblTranslation.Name = "lblTranslation";
-            this.lblTranslation.Size = new System.Drawing.Size(100, 13);
-            this.lblTranslation.TabIndex = 9;
->>>>>>> 9a3d8e07
             this.lblTranslation.Text = "Persian Translation:";
             // 
             // btnOpenOutputFolder
@@ -235,13 +174,8 @@
             this.btnOpenOutputFolder.Location = new System.Drawing.Point(416, 361);
             this.btnOpenOutputFolder.Margin = new System.Windows.Forms.Padding(2, 2, 2, 2);
             this.btnOpenOutputFolder.Name = "btnOpenOutputFolder";
-<<<<<<< HEAD
             this.btnOpenOutputFolder.Size = new System.Drawing.Size(123, 29);
             this.btnOpenOutputFolder.TabIndex = 12;
-=======
-            this.btnOpenOutputFolder.Size = new System.Drawing.Size(92, 24);
-            this.btnOpenOutputFolder.TabIndex = 10;
->>>>>>> 9a3d8e07
             this.btnOpenOutputFolder.Text = "Open Folder";
             this.btnOpenOutputFolder.UseVisualStyleBackColor = true;
             this.btnOpenOutputFolder.Click += new System.EventHandler(this.btnOpenOutputFolder_Click);
@@ -250,13 +184,9 @@
             // 
             this.AutoScaleDimensions = new System.Drawing.SizeF(6F, 13F);
             this.AutoScaleMode = System.Windows.Forms.AutoScaleMode.Font;
-<<<<<<< HEAD
             this.ClientSize = new System.Drawing.Size(690, 485);
             this.Controls.Add(this.txtTranslationEndpoint);
             this.Controls.Add(this.lblTranslationEndpoint);
-=======
-            this.ClientSize = new System.Drawing.Size(519, 401);
->>>>>>> 9a3d8e07
             this.Controls.Add(this.btnSelectAudio);
             this.Controls.Add(this.btnOpenOutputFolder);
             this.Controls.Add(this.lblTranslation);
