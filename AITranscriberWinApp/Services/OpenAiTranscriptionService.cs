--- conflicted
+++ resolved
@@ -66,7 +66,6 @@
                 throw new ArgumentException("OpenAI API key is required.", nameof(apiKey));
             }
 
-<<<<<<< HEAD
             var uploadContext = await PrepareUploadStreamAsync(audioStream, cancellationToken).ConfigureAwait(false);
             var uploadStream = uploadContext.Stream;
             var ownsStream = uploadContext.OwnsStream;
@@ -128,40 +127,6 @@
             if (string.IsNullOrWhiteSpace(fileId))
             {
                 throw new ArgumentException("A valid uploaded file id is required.", nameof(fileId));
-=======
-            var (uploadStream, ownsStream) = await PrepareUploadStreamAsync(audioStream, cancellationToken).ConfigureAwait(false);
-            string uploadedFileId = null;
-
-            try
-            {
-                uploadedFileId = await UploadAudioFileAsync(uploadStream, fileName, apiKey, cancellationToken).ConfigureAwait(false);
-                var payload = BuildRequestPayload(uploadedFileId);
-
-                using (var request = new HttpRequestMessage(HttpMethod.Post, ResponsesEndpoint))
-                {
-                    request.Headers.Authorization = new AuthenticationHeaderValue("Bearer", apiKey);
-                    request.Content = new StringContent(payload.ToString(Formatting.None), Encoding.UTF8, "application/json");
-
-                    using (var response = await _httpClient.SendAsync(request, HttpCompletionOption.ResponseContentRead, cancellationToken).ConfigureAwait(false))
-                    {
-                        var body = await response.Content.ReadAsStringAsync().ConfigureAwait(false);
-
-                        if (!response.IsSuccessStatusCode)
-                        {
-                            var errorDetail = TryExtractErrorMessage(body);
-                            var status = (int)response.StatusCode;
-                            var reason = response.ReasonPhrase;
-                            var message = string.IsNullOrWhiteSpace(errorDetail)
-                                ? $"OpenAI transcription failed ({status} {reason})."
-                                : $"OpenAI transcription failed ({status} {reason}): {errorDetail}";
-
-                            throw new InvalidOperationException(message);
-                        }
-
-                        return ParseResponse(body);
-                    }
-                }
->>>>>>> 18c2ab51
             }
             finally
             {
@@ -170,7 +135,6 @@
                     uploadStream.Dispose();
                 }
 
-<<<<<<< HEAD
             var schema = new JObject
             {
                 ["type"] = "object",
@@ -193,51 +157,6 @@
 
             var responseFormat = new JObject
             {
-=======
-                if (!string.IsNullOrWhiteSpace(uploadedFileId))
-                {
-                    try
-                    {
-                        await DeleteFileAsync(uploadedFileId, apiKey, CancellationToken.None).ConfigureAwait(false);
-                    }
-                    catch
-                    {
-                        // Swallow cleanup errors to avoid masking the original result.
-                    }
-                }
-            }
-        }
-
-        private static JObject BuildRequestPayload(string fileId)
-        {
-            if (string.IsNullOrWhiteSpace(fileId))
-            {
-                throw new ArgumentException("A valid uploaded file id is required.", nameof(fileId));
-            }
-
-            var schema = new JObject
-            {
-                ["type"] = "object",
-                ["additionalProperties"] = false,
-                ["properties"] = new JObject
-                {
-                    ["transcript"] = new JObject
-                    {
-                        ["type"] = "string",
-                        ["description"] = "English transcription of the supplied audio."
-                    },
-                    ["translation"] = new JObject
-                    {
-                        ["type"] = "string",
-                        ["description"] = "Persian translation of the audio content."
-                    }
-                },
-                ["required"] = new JArray("transcript", "translation")
-            };
-
-            var responseFormat = new JObject
-            {
->>>>>>> 18c2ab51
                 ["type"] = "json_schema",
                 ["json_schema"] = new JObject
                 {
@@ -268,7 +187,6 @@
                     ["content"] = contentArray
                 }
             };
-<<<<<<< HEAD
 
             return new JObject
             {
@@ -302,41 +220,6 @@
                 streamContent.Headers.ContentType = new MediaTypeHeaderValue(GetMimeType(fileName));
                 content.Add(streamContent, "file", string.IsNullOrWhiteSpace(fileName) ? "audio.wav" : fileName);
 
-=======
-
-            return new JObject
-            {
-                ["model"] = DefaultModel,
-                ["input"] = input,
-                ["temperature"] = 0,
-                ["text"] = new JObject
-                {
-                    ["format"] = responseFormat
-                }
-            };
-        }
-
-        private async Task<string> UploadAudioFileAsync(Stream audioStream, string fileName, string apiKey, CancellationToken cancellationToken)
-        {
-            if (audioStream == null)
-            {
-                throw new ArgumentNullException(nameof(audioStream));
-            }
-
-            using (var content = new MultipartFormDataContent())
-            {
-                content.Add(new StringContent("assistants"), "purpose");
-
-                if (audioStream.CanSeek)
-                {
-                    audioStream.Position = 0;
-                }
-
-                var streamContent = new StreamContent(new NonDisposingStream(audioStream));
-                streamContent.Headers.ContentType = new MediaTypeHeaderValue(GetMimeType(fileName));
-                content.Add(streamContent, "file", string.IsNullOrWhiteSpace(fileName) ? "audio.wav" : fileName);
-
->>>>>>> 18c2ab51
                 using (var request = new HttpRequestMessage(HttpMethod.Post, FilesEndpoint))
                 {
                     request.Headers.Authorization = new AuthenticationHeaderValue("Bearer", apiKey);
@@ -373,7 +256,6 @@
             }
         }
 
-<<<<<<< HEAD
         private static async Task<UploadStreamContext> PrepareUploadStreamAsync(Stream audioStream, CancellationToken cancellationToken)
         {
             if (audioStream == null)
@@ -408,50 +290,9 @@
                 {
                     // Ignore the response body; best-effort cleanup.
                 }
-=======
-        private static async Task<(Stream Stream, bool OwnsStream)> PrepareUploadStreamAsync(Stream audioStream, CancellationToken cancellationToken)
-        {
-            if (audioStream == null)
-            {
-                throw new ArgumentNullException(nameof(audioStream));
-            }
-        }
-
-            if (audioStream.CanSeek)
-            {
-                audioStream.Position = 0;
-                return (audioStream, false);
->>>>>>> 18c2ab51
-            }
-        }
-
-<<<<<<< HEAD
-=======
-            var buffer = new MemoryStream();
-            await audioStream.CopyToAsync(buffer, 81920, cancellationToken).ConfigureAwait(false);
-            buffer.Position = 0;
-            return (buffer, true);
-        }
-
-        private async Task DeleteFileAsync(string fileId, string apiKey, CancellationToken cancellationToken)
-        {
-            if (string.IsNullOrWhiteSpace(fileId))
-            {
-                return;
-            }
-
-            using (var request = new HttpRequestMessage(HttpMethod.Delete, new Uri(FilesEndpoint, fileId)))
-            {
-                request.Headers.Authorization = new AuthenticationHeaderValue("Bearer", apiKey);
-
-                using (var response = await _httpClient.SendAsync(request, HttpCompletionOption.ResponseHeadersRead, cancellationToken).ConfigureAwait(false))
-                {
-                    // Ignore the response body; best-effort cleanup.
-                }
-            }
-        }
-
->>>>>>> 18c2ab51
+            }
+        }
+
         private static string GetMimeType(string fileName)
         {
             var format = GetAudioFormat(fileName);
@@ -650,7 +491,6 @@
                 // Intentionally do not dispose the inner stream so callers retain ownership.
             }
         }
-<<<<<<< HEAD
 
         private sealed class UploadStreamContext
         {
@@ -664,7 +504,5 @@
 
             public bool OwnsStream { get; }
         }
-=======
->>>>>>> 18c2ab51
     }
 }