--- conflicted
+++ resolved
@@ -66,7 +66,6 @@
                 throw new ArgumentException("OpenAI API key is required.", nameof(apiKey));
             }
 
-<<<<<<< HEAD
             var (uploadStream, ownsStream) = await PrepareUploadStreamAsync(audioStream, cancellationToken).ConfigureAwait(false);
             string uploadedFileId = null;
 
@@ -99,19 +98,6 @@
                         return ParseResponse(body);
                     }
                 }
-=======
-            MemoryStream ownedStream = null;
-            if (!audioStream.CanSeek)
-            {
-                ownedStream = new MemoryStream();
-                await audioStream.CopyToAsync(ownedStream, 81920, cancellationToken).ConfigureAwait(false);
-                ownedStream.Position = 0;
-                audioStream = ownedStream;
-            }
-            else
-            {
-                audioStream.Position = 0;
->>>>>>> c53fab2c
             }
             finally
             {
@@ -120,7 +106,6 @@
                     uploadStream.Dispose();
                 }
 
-<<<<<<< HEAD
                 if (!string.IsNullOrWhiteSpace(uploadedFileId))
                 {
                     try
@@ -172,49 +157,6 @@
                 }
             };
 
-=======
-            string uploadedFileId = null;
-
-            try
-            {
-                uploadedFileId = await UploadAudioFileAsync(audioStream, fileName, apiKey, cancellationToken).ConfigureAwait(false);
-                var payload = BuildRequestPayload(uploadedFileId);
-
-                using (var request = new HttpRequestMessage(HttpMethod.Post, ResponsesEndpoint))
-                {
-                    request.Headers.Authorization = new AuthenticationHeaderValue("Bearer", apiKey);
-                    request.Content = new StringContent(payload.ToString(Formatting.None), Encoding.UTF8, "application/json");
-
-            var schema = new JObject
-            {
-                ["type"] = "object",
-                ["additionalProperties"] = false,
-                ["properties"] = new JObject
-                {
-                    ["transcript"] = new JObject
-                    {
-                        ["type"] = "string",
-                        ["description"] = "English transcription of the supplied audio."
-                    },
-                    ["translation"] = new JObject
-                    {
-                        ["type"] = "string",
-                        ["description"] = "Persian translation of the audio content."
-                    }
-                },
-                ["required"] = new JArray("transcript", "translation")
-            };
-
-            var responseFormat = new JObject
-            {
-                ["type"] = "json_schema",
-                ["json_schema"] = new JObject
-                {
-                    ["name"] = "transcription_translation",
-                    ["schema"] = schema
-                }
-            };
-
             var contentArray = new JArray
             {
                 new JObject
@@ -257,20 +199,16 @@
                 throw new ArgumentNullException(nameof(audioStream));
             }
 
-            var uploadStream = new MemoryStream();
-            if (audioStream.CanSeek)
-            {
-                audioStream.Position = 0;
-            }
-
-            await audioStream.CopyToAsync(uploadStream, 81920, cancellationToken).ConfigureAwait(false);
-            uploadStream.Position = 0;
-
             using (var content = new MultipartFormDataContent())
             {
                 content.Add(new StringContent("assistants"), "purpose");
 
-                var streamContent = new StreamContent(uploadStream);
+                if (audioStream.CanSeek)
+                {
+                    audioStream.Position = 0;
+                }
+
+                var streamContent = new StreamContent(new NonDisposingStream(audioStream));
                 streamContent.Headers.ContentType = new MediaTypeHeaderValue(GetMimeType(fileName));
                 content.Add(streamContent, "file", string.IsNullOrWhiteSpace(fileName) ? "audio.wav" : fileName);
 
@@ -279,7 +217,7 @@
                     request.Headers.Authorization = new AuthenticationHeaderValue("Bearer", apiKey);
                     request.Content = content;
 
-                    if (!response.IsSuccessStatusCode)
+                    using (var response = await _httpClient.SendAsync(request, HttpCompletionOption.ResponseContentRead, cancellationToken).ConfigureAwait(false))
                     {
                         var body = await response.Content.ReadAsStringAsync().ConfigureAwait(false);
 
@@ -295,158 +233,6 @@
                             throw new InvalidOperationException(message);
                         }
 
-                        return ParseResponse(body);
-                    }
-                }
-            }
-            finally
-            {
-                ownedStream?.Dispose();
-
-                if (!string.IsNullOrWhiteSpace(uploadedFileId))
-                {
-                    try
-                    {
-                        await DeleteFileAsync(uploadedFileId, apiKey, CancellationToken.None).ConfigureAwait(false);
-                    }
-                    catch
-                    {
-                        // Swallow cleanup errors to avoid masking the original result.
-                    }
-                }
-            }
-        }
-
-        private static JObject BuildRequestPayload(string fileId)
-        {
-            if (string.IsNullOrWhiteSpace(fileId))
-            {
-                throw new ArgumentException("A valid uploaded file id is required.", nameof(fileId));
-            }
-
-            var schema = new JObject
-            {
-                ["type"] = "object",
-                ["additionalProperties"] = false,
-                ["properties"] = new JObject
-                {
-                    ["transcript"] = new JObject
-                    {
-                        ["type"] = "string",
-                        ["description"] = "English transcription of the supplied audio."
-                    },
-                    ["translation"] = new JObject
-                    {
-                        ["type"] = "string",
-                        ["description"] = "Persian translation of the audio content."
-                    }
-                },
-                ["required"] = new JArray("transcript", "translation")
-            };
-
-            var responseFormat = new JObject
-            {
-                ["type"] = "json_schema",
-                ["json_schema"] = new JObject
-                {
-                    ["name"] = "transcription_translation",
-                    ["schema"] = schema
-                }
-            };
-
->>>>>>> c53fab2c
-            var contentArray = new JArray
-            {
-                new JObject
-                {
-                    ["type"] = "input_text",
-                    ["text"] = InstructionText
-                },
-                new JObject
-                {
-                    ["type"] = "input_file",
-                    ["file_id"] = fileId
-                }
-            };
-
-            var input = new JArray
-            {
-                new JObject
-                {
-                    ["role"] = "user",
-                    ["content"] = contentArray
-                }
-            };
-
-            return new JObject
-            {
-                ["model"] = DefaultModel,
-                ["input"] = input,
-                ["temperature"] = 0,
-                ["text"] = new JObject
-                {
-                    ["format"] = responseFormat
-                }
-            };
-        }
-
-        private async Task<string> UploadAudioFileAsync(Stream audioStream, string fileName, string apiKey, CancellationToken cancellationToken)
-        {
-            if (audioStream == null)
-            {
-                throw new ArgumentNullException(nameof(audioStream));
-            }
-
-<<<<<<< HEAD
-=======
-            var uploadStream = new MemoryStream();
-            if (audioStream.CanSeek)
-            {
-                audioStream.Position = 0;
-            }
-
-            await audioStream.CopyToAsync(uploadStream, 81920, cancellationToken).ConfigureAwait(false);
-            uploadStream.Position = 0;
-
->>>>>>> c53fab2c
-            using (var content = new MultipartFormDataContent())
-            {
-                content.Add(new StringContent("assistants"), "purpose");
-
-<<<<<<< HEAD
-                if (audioStream.CanSeek)
-                {
-                    audioStream.Position = 0;
-                }
-
-                var streamContent = new StreamContent(new NonDisposingStream(audioStream));
-=======
-                var streamContent = new StreamContent(uploadStream);
->>>>>>> c53fab2c
-                streamContent.Headers.ContentType = new MediaTypeHeaderValue(GetMimeType(fileName));
-                content.Add(streamContent, "file", string.IsNullOrWhiteSpace(fileName) ? "audio.wav" : fileName);
-
-                using (var request = new HttpRequestMessage(HttpMethod.Post, FilesEndpoint))
-                {
-                    request.Headers.Authorization = new AuthenticationHeaderValue("Bearer", apiKey);
-                    request.Content = content;
-
-                    using (var response = await _httpClient.SendAsync(request, HttpCompletionOption.ResponseContentRead, cancellationToken).ConfigureAwait(false))
-                    {
-                        var body = await response.Content.ReadAsStringAsync().ConfigureAwait(false);
-
-                        if (!response.IsSuccessStatusCode)
-                        {
-                            var errorDetail = TryExtractErrorMessage(body);
-                            var status = (int)response.StatusCode;
-                            var reason = response.ReasonPhrase;
-                            var message = string.IsNullOrWhiteSpace(errorDetail)
-                                ? $"OpenAI file upload failed ({status} {reason})."
-                                : $"OpenAI file upload failed ({status} {reason}): {errorDetail}";
-
-                            throw new InvalidOperationException(message);
-                        }
-
                         var json = JObject.Parse(body);
                         var id = json.Value<string>("id");
                         if (string.IsNullOrWhiteSpace(id))
@@ -462,33 +248,14 @@
             }
         }
 
-<<<<<<< HEAD
         private static async Task<(Stream Stream, bool OwnsStream)> PrepareUploadStreamAsync(Stream audioStream, CancellationToken cancellationToken)
         {
             if (audioStream == null)
             {
                 throw new ArgumentNullException(nameof(audioStream));
-=======
-        private async Task DeleteFileAsync(string fileId, string apiKey, CancellationToken cancellationToken)
-        {
-            if (string.IsNullOrWhiteSpace(fileId))
-            {
-                return;
-            }
-
-            using (var request = new HttpRequestMessage(HttpMethod.Delete, new Uri(FilesEndpoint, fileId)))
-            {
-                request.Headers.Authorization = new AuthenticationHeaderValue("Bearer", apiKey);
-
-                using (var response = await _httpClient.SendAsync(request, HttpCompletionOption.ResponseHeadersRead, cancellationToken).ConfigureAwait(false))
-                {
-                    // Ignore the response body; best-effort cleanup.
-                }
->>>>>>> c53fab2c
-            }
-        }
-
-<<<<<<< HEAD
+            }
+        }
+
             if (audioStream.CanSeek)
             {
                 audioStream.Position = 0;
@@ -519,8 +286,6 @@
             }
         }
 
-=======
->>>>>>> c53fab2c
         private static string GetMimeType(string fileName)
         {
             var format = GetAudioFormat(fileName);
@@ -626,7 +391,6 @@
 
             return "wav";
         }
-<<<<<<< HEAD
 
         private sealed class NonDisposingStream : Stream
         {
@@ -720,7 +484,5 @@
                 // Intentionally do not dispose the inner stream so callers retain ownership.
             }
         }
-=======
->>>>>>> c53fab2c
     }
 }