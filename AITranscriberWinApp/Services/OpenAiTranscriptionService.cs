using System;
using System.Collections.Generic;
using System.IO;
using System.Linq;
using System.Net.Http;
using System.Net.Http.Headers;
using System.Text;
using System.Threading;
using System.Threading.Tasks;
using Newtonsoft.Json;
using Newtonsoft.Json.Linq;

namespace AITranscriberWinApp.Services
{
    public class OpenAiTranscriptionService
    {
        private const string DefaultModel = "gpt-4o-mini-transcribe";
        private const string InstructionText = "Transcribe the provided audio in English and provide a natural Persian translation. Return a JSON object that contains the fields 'transcript' and 'translation'.";
        private static readonly Uri ResponsesEndpoint = new Uri("https://api.openai.com/v1/responses");
<<<<<<< HEAD
        private static readonly Uri FilesEndpoint = new Uri("https://api.openai.com/v1/files/");
=======
>>>>>>> f9e69293
        private readonly HttpClient _httpClient;
        private static readonly IReadOnlyDictionary<string, string> AudioFormats = new Dictionary<string, string>(StringComparer.OrdinalIgnoreCase)
        {
            [".wav"] = "wav",
            [".mp3"] = "mp3",
            [".m4a"] = "m4a",
            [".aac"] = "aac"
        };

        public OpenAiTranscriptionService()
        {
            _httpClient = new HttpClient
            {
                Timeout = TimeSpan.FromMinutes(5)
            };
            _httpClient.DefaultRequestHeaders.Accept.Add(new MediaTypeWithQualityHeaderValue("application/json"));
        }

        public async Task<TranscriptionResult> TranscribeAsync(string audioPath, string apiKey, CancellationToken cancellationToken)
        {
            if (string.IsNullOrWhiteSpace(audioPath))
            {
                throw new ArgumentException("Audio path is required.", nameof(audioPath));
            }

            using (var fileStream = new FileStream(audioPath, FileMode.Open, FileAccess.Read, FileShare.Read, 4096, true))
            {
                return await TranscribeAsync(fileStream, Path.GetFileName(audioPath), apiKey, cancellationToken).ConfigureAwait(false);
            }
        }

        public async Task<TranscriptionResult> TranscribeAsync(Stream audioStream, string fileName, string apiKey, CancellationToken cancellationToken)
        {
            if (audioStream == null)
            {
                throw new ArgumentNullException(nameof(audioStream));
            }

            if (string.IsNullOrWhiteSpace(fileName))
            {
                throw new ArgumentException("File name is required.", nameof(fileName));
            }

            if (string.IsNullOrWhiteSpace(apiKey))
            {
                throw new ArgumentException("OpenAI API key is required.", nameof(apiKey));
            }

            MemoryStream ownedStream = null;
            if (!audioStream.CanSeek)
            {
                ownedStream = new MemoryStream();
                await audioStream.CopyToAsync(ownedStream, 81920, cancellationToken).ConfigureAwait(false);
                ownedStream.Position = 0;
                audioStream = ownedStream;
            }
            else
            {
                audioStream.Position = 0;
            }

            string uploadedFileId = null;

<<<<<<< HEAD
            try
            {
                uploadedFileId = await UploadAudioFileAsync(audioStream, fileName, apiKey, cancellationToken).ConfigureAwait(false);
                var payload = BuildRequestPayload(uploadedFileId);

                using (var request = new HttpRequestMessage(HttpMethod.Post, ResponsesEndpoint))
                {
                    request.Headers.Authorization = new AuthenticationHeaderValue("Bearer", apiKey);
                    request.Content = new StringContent(payload.ToString(Formatting.None), Encoding.UTF8, "application/json");

                using (var response = await _httpClient.SendAsync(request, HttpCompletionOption.ResponseContentRead, cancellationToken).ConfigureAwait(false))
                {
                    var body = await response.Content.ReadAsStringAsync().ConfigureAwait(false);

                    if (!response.IsSuccessStatusCode)
                    {
                        var errorDetail = TryExtractErrorMessage(body);
                        var status = (int)response.StatusCode;
                        var reason = response.ReasonPhrase;
                        var message = string.IsNullOrWhiteSpace(errorDetail)
                            ? $"OpenAI transcription failed ({status} {reason})."
                            : $"OpenAI transcription failed ({status} {reason}): {errorDetail}";

                        throw new InvalidOperationException(message);
                    }

                    return ParseResponse(body);
                }
            }
            finally
            {
                ownedStream?.Dispose();

                if (!string.IsNullOrWhiteSpace(uploadedFileId))
                {
                    try
                    {
                        await DeleteFileAsync(uploadedFileId, apiKey, CancellationToken.None).ConfigureAwait(false);
                    }
                    catch
                    {
                        // Swallow cleanup errors to avoid masking the original result.
                    }
                }
            }
        }

        private static JObject BuildRequestPayload(string fileId)
        {
            if (string.IsNullOrWhiteSpace(fileId))
            {
                throw new ArgumentException("A valid uploaded file id is required.", nameof(fileId));
            }

            var schema = new JObject
            {
                ["type"] = "object",
                ["additionalProperties"] = false,
                ["properties"] = new JObject
                {
                    ["transcript"] = new JObject
                    {
                        ["type"] = "string",
                        ["description"] = "English transcription of the supplied audio."
                    },
                    ["translation"] = new JObject
                    {
                        ["type"] = "string",
                        ["description"] = "Persian translation of the audio content."
                    }
                },
                ["required"] = new JArray("transcript", "translation")
            };

            var responseFormat = new JObject
            {
                ["type"] = "json_schema",
                ["json_schema"] = new JObject
                {
                    ["name"] = "transcription_translation",
                    ["schema"] = schema
                }
            };

            var contentArray = new JArray
            {
                new JObject
                {
                    ["type"] = "input_text",
                    ["text"] = InstructionText
                },
                new JObject
                {
                    ["type"] = "input_file",
                    ["file_id"] = fileId
                }
            };

            var input = new JArray
            {
                new JObject
                {
                    ["role"] = "user",
                    ["content"] = contentArray
                }
            };

            return new JObject
            {
                ["model"] = DefaultModel,
                ["input"] = input,
                ["temperature"] = 0,
                ["text"] = new JObject
                {
                    ["format"] = responseFormat
                }
            };
        }

        private async Task<string> UploadAudioFileAsync(Stream audioStream, string fileName, string apiKey, CancellationToken cancellationToken)
        {
            if (audioStream == null)
            {
                throw new ArgumentNullException(nameof(audioStream));
            }

            var uploadStream = new MemoryStream();
            if (audioStream.CanSeek)
            {
                audioStream.Position = 0;
            }

            await audioStream.CopyToAsync(uploadStream, 81920, cancellationToken).ConfigureAwait(false);
            uploadStream.Position = 0;

            using (var content = new MultipartFormDataContent())
            {
                content.Add(new StringContent("assistants"), "purpose");

                var streamContent = new StreamContent(uploadStream);
                streamContent.Headers.ContentType = new MediaTypeHeaderValue(GetMimeType(fileName));
                content.Add(streamContent, "file", string.IsNullOrWhiteSpace(fileName) ? "audio.wav" : fileName);

                using (var request = new HttpRequestMessage(HttpMethod.Post, FilesEndpoint))
                {
                    request.Headers.Authorization = new AuthenticationHeaderValue("Bearer", apiKey);
                    request.Content = content;
=======
            var payload = await BuildRequestPayloadAsync(audioStream, fileName).ConfigureAwait(false);

            using (var request = new HttpRequestMessage(HttpMethod.Post, ResponsesEndpoint))
            {
                request.Headers.Authorization = new AuthenticationHeaderValue("Bearer", apiKey);
                request.Content = new StringContent(payload.ToString(Formatting.None), Encoding.UTF8, "application/json");

                using (var response = await _httpClient.SendAsync(request, HttpCompletionOption.ResponseContentRead, cancellationToken).ConfigureAwait(false))
                {
                    var body = await response.Content.ReadAsStringAsync().ConfigureAwait(false);
>>>>>>> f9e69293

                    if (!response.IsSuccessStatusCode)
                    {
<<<<<<< HEAD
                        var body = await response.Content.ReadAsStringAsync().ConfigureAwait(false);

                        if (!response.IsSuccessStatusCode)
                        {
                            var errorDetail = TryExtractErrorMessage(body);
                            var status = (int)response.StatusCode;
                            var reason = response.ReasonPhrase;
                            var message = string.IsNullOrWhiteSpace(errorDetail)
                                ? $"OpenAI file upload failed ({status} {reason})."
                                : $"OpenAI file upload failed ({status} {reason}): {errorDetail}";

                            throw new InvalidOperationException(message);
                        }

                        var json = JObject.Parse(body);
                        var id = json.Value<string>("id");
                        if (string.IsNullOrWhiteSpace(id))
                        {
                            throw new InvalidOperationException("OpenAI file upload response did not include an id.");
                        }

                        return id;
=======
                        var errorDetail = TryExtractErrorMessage(body);
                        var status = (int)response.StatusCode;
                        var reason = response.ReasonPhrase;
                        var message = string.IsNullOrWhiteSpace(errorDetail)
                            ? $"OpenAI transcription failed ({status} {reason})."
                            : $"OpenAI transcription failed ({status} {reason}): {errorDetail}";

                        throw new InvalidOperationException(message);
>>>>>>> f9e69293
                    }

                    return ParseResponse(body);
                }
            }
        }

<<<<<<< HEAD
        private async Task DeleteFileAsync(string fileId, string apiKey, CancellationToken cancellationToken)
        {
            if (string.IsNullOrWhiteSpace(fileId))
            {
                return;
            }

            using (var request = new HttpRequestMessage(HttpMethod.Delete, new Uri(FilesEndpoint, fileId)))
            {
                request.Headers.Authorization = new AuthenticationHeaderValue("Bearer", apiKey);

                using (var response = await _httpClient.SendAsync(request, HttpCompletionOption.ResponseHeadersRead, cancellationToken).ConfigureAwait(false))
                {
                    // Ignore the response body; best-effort cleanup.
                }
            }
        }

        private static string GetMimeType(string fileName)
        {
            var format = GetAudioFormat(fileName);

            switch (format)
            {
                case "mp3":
                    return "audio/mpeg";
                case "m4a":
                    return "audio/mp4";
                case "aac":
                    return "audio/aac";
                default:
                    return "audio/wav";
            }
=======
        private static async Task<JObject> BuildRequestPayloadAsync(Stream audioStream, string fileName)
        {
            if (!audioStream.CanSeek)
            {
                var copy = new MemoryStream();
                await audioStream.CopyToAsync(copy).ConfigureAwait(false);
                audioStream = copy;
            }

            audioStream.Position = 0;
            byte[] audioBytes;

            using (var memory = new MemoryStream())
            {
                await audioStream.CopyToAsync(memory).ConfigureAwait(false);
                audioBytes = memory.ToArray();
            }

            var base64 = Convert.ToBase64String(audioBytes);
            var format = GetAudioFormat(fileName);

            var schema = new JObject
            {
                ["type"] = "object",
                ["additionalProperties"] = false,
                ["properties"] = new JObject
                {
                    ["transcript"] = new JObject
                    {
                        ["type"] = "string",
                        ["description"] = "English transcription of the supplied audio."
                    },
                    ["translation"] = new JObject
                    {
                        ["type"] = "string",
                        ["description"] = "Persian translation of the audio content."
                    }
                },
                ["required"] = new JArray("transcript", "translation")
            };

            var responseFormat = new JObject
            {
                ["type"] = "json_schema",
                ["json_schema"] = new JObject
                {
                    ["name"] = "transcription_translation",
                    ["schema"] = schema
                }
            };

            var contentArray = new JArray
            {
                new JObject
                {
                    ["type"] = "input_text",
                    ["text"] = InstructionText
                },
                new JObject
                {
                    ["type"] = "input_audio",
                    ["audio"] = new JObject
                    {
                        ["data"] = base64,
                        ["format"] = format
                    }
                }
            };

            var input = new JArray
            {
                new JObject
                {
                    ["role"] = "user",
                    ["content"] = contentArray
                }
            };

            return new JObject
            {
                ["model"] = DefaultModel,
                ["input"] = input,
                ["temperature"] = 0,
                ["text"] = new JObject
                {
                    ["format"] = responseFormat
                }
            };
>>>>>>> f9e69293
        }

        private static string TryExtractErrorMessage(string responseBody)
        {
            if (string.IsNullOrWhiteSpace(responseBody))
            {
                return string.Empty;
            }

            try
            {
                var json = JObject.Parse(responseBody);
                return json.SelectToken("error.message")?.ToString()
                    ?? json.SelectToken("error.code")?.ToString()
                    ?? json.ToString(Formatting.None);
            }
            catch
            {
                return responseBody.Length > 500 ? responseBody.Substring(0, 500) : responseBody;
            }
        }

        private static TranscriptionResult ParseResponse(string responseBody)
        {
            var json = JObject.Parse(responseBody);
            var textPayload = ExtractOutputText(json);

            if (string.IsNullOrWhiteSpace(textPayload))
            {
                throw new InvalidOperationException("OpenAI response did not include textual output.");
            }

            try
            {
                var parsed = JObject.Parse(textPayload);
                return new TranscriptionResult
                {
                    Text = parsed.Value<string>("transcript") ?? string.Empty,
                    Translation = parsed.Value<string>("translation") ?? string.Empty
                };
            }
            catch (JsonReaderException ex)
            {
                var preview = textPayload.Length > 500 ? textPayload.Substring(0, 500) : textPayload;
                throw new InvalidOperationException($"OpenAI response returned malformed JSON payload: {preview}", ex);
            }
        }

        private static string ExtractOutputText(JObject json)
        {
            if (json == null)
            {
                return string.Empty;
            }

            var outputArray = json["output"] as JArray;
            var text = outputArray?
                .SelectMany(output => output["content"] as JArray ?? new JArray())
                .FirstOrDefault(content => string.Equals(content.Value<string>("type"), "output_text", StringComparison.OrdinalIgnoreCase))?
                .Value<string>("text");

            if (!string.IsNullOrWhiteSpace(text))
            {
                return text;
            }

            text = json.SelectToken("output_text")?.ToString();
            if (!string.IsNullOrWhiteSpace(text))
            {
                return text;
            }

            var contentArray = json["content"] as JArray;
            return contentArray?
                .Where(item => string.Equals(item.Value<string>("type"), "output_text", StringComparison.OrdinalIgnoreCase))
                .Select(item => item.Value<string>("text"))
                .FirstOrDefault(textValue => !string.IsNullOrWhiteSpace(textValue))
                ?? string.Empty;
        }

        private static string GetAudioFormat(string fileName)
        {
            var extension = Path.GetExtension(fileName);
            if (!string.IsNullOrWhiteSpace(extension) && AudioFormats.TryGetValue(extension, out var format))
            {
                return format;
            }

            return "wav";
        }
    }
}<|MERGE_RESOLUTION|>--- conflicted
+++ resolved
@@ -17,10 +17,7 @@
         private const string DefaultModel = "gpt-4o-mini-transcribe";
         private const string InstructionText = "Transcribe the provided audio in English and provide a natural Persian translation. Return a JSON object that contains the fields 'transcript' and 'translation'.";
         private static readonly Uri ResponsesEndpoint = new Uri("https://api.openai.com/v1/responses");
-<<<<<<< HEAD
         private static readonly Uri FilesEndpoint = new Uri("https://api.openai.com/v1/files/");
-=======
->>>>>>> f9e69293
         private readonly HttpClient _httpClient;
         private static readonly IReadOnlyDictionary<string, string> AudioFormats = new Dictionary<string, string>(StringComparer.OrdinalIgnoreCase)
         {
@@ -84,7 +81,6 @@
 
             string uploadedFileId = null;
 
-<<<<<<< HEAD
             try
             {
                 uploadedFileId = await UploadAudioFileAsync(audioStream, fileName, apiKey, cancellationToken).ConfigureAwait(false);
@@ -232,22 +228,9 @@
                 {
                     request.Headers.Authorization = new AuthenticationHeaderValue("Bearer", apiKey);
                     request.Content = content;
-=======
-            var payload = await BuildRequestPayloadAsync(audioStream, fileName).ConfigureAwait(false);
-
-            using (var request = new HttpRequestMessage(HttpMethod.Post, ResponsesEndpoint))
-            {
-                request.Headers.Authorization = new AuthenticationHeaderValue("Bearer", apiKey);
-                request.Content = new StringContent(payload.ToString(Formatting.None), Encoding.UTF8, "application/json");
-
-                using (var response = await _httpClient.SendAsync(request, HttpCompletionOption.ResponseContentRead, cancellationToken).ConfigureAwait(false))
-                {
-                    var body = await response.Content.ReadAsStringAsync().ConfigureAwait(false);
->>>>>>> f9e69293
 
                     if (!response.IsSuccessStatusCode)
                     {
-<<<<<<< HEAD
                         var body = await response.Content.ReadAsStringAsync().ConfigureAwait(false);
 
                         if (!response.IsSuccessStatusCode)
@@ -270,16 +253,6 @@
                         }
 
                         return id;
-=======
-                        var errorDetail = TryExtractErrorMessage(body);
-                        var status = (int)response.StatusCode;
-                        var reason = response.ReasonPhrase;
-                        var message = string.IsNullOrWhiteSpace(errorDetail)
-                            ? $"OpenAI transcription failed ({status} {reason})."
-                            : $"OpenAI transcription failed ({status} {reason}): {errorDetail}";
-
-                        throw new InvalidOperationException(message);
->>>>>>> f9e69293
                     }
 
                     return ParseResponse(body);
@@ -287,7 +260,6 @@
             }
         }
 
-<<<<<<< HEAD
         private async Task DeleteFileAsync(string fileId, string apiKey, CancellationToken cancellationToken)
         {
             if (string.IsNullOrWhiteSpace(fileId))
@@ -321,96 +293,6 @@
                 default:
                     return "audio/wav";
             }
-=======
-        private static async Task<JObject> BuildRequestPayloadAsync(Stream audioStream, string fileName)
-        {
-            if (!audioStream.CanSeek)
-            {
-                var copy = new MemoryStream();
-                await audioStream.CopyToAsync(copy).ConfigureAwait(false);
-                audioStream = copy;
-            }
-
-            audioStream.Position = 0;
-            byte[] audioBytes;
-
-            using (var memory = new MemoryStream())
-            {
-                await audioStream.CopyToAsync(memory).ConfigureAwait(false);
-                audioBytes = memory.ToArray();
-            }
-
-            var base64 = Convert.ToBase64String(audioBytes);
-            var format = GetAudioFormat(fileName);
-
-            var schema = new JObject
-            {
-                ["type"] = "object",
-                ["additionalProperties"] = false,
-                ["properties"] = new JObject
-                {
-                    ["transcript"] = new JObject
-                    {
-                        ["type"] = "string",
-                        ["description"] = "English transcription of the supplied audio."
-                    },
-                    ["translation"] = new JObject
-                    {
-                        ["type"] = "string",
-                        ["description"] = "Persian translation of the audio content."
-                    }
-                },
-                ["required"] = new JArray("transcript", "translation")
-            };
-
-            var responseFormat = new JObject
-            {
-                ["type"] = "json_schema",
-                ["json_schema"] = new JObject
-                {
-                    ["name"] = "transcription_translation",
-                    ["schema"] = schema
-                }
-            };
-
-            var contentArray = new JArray
-            {
-                new JObject
-                {
-                    ["type"] = "input_text",
-                    ["text"] = InstructionText
-                },
-                new JObject
-                {
-                    ["type"] = "input_audio",
-                    ["audio"] = new JObject
-                    {
-                        ["data"] = base64,
-                        ["format"] = format
-                    }
-                }
-            };
-
-            var input = new JArray
-            {
-                new JObject
-                {
-                    ["role"] = "user",
-                    ["content"] = contentArray
-                }
-            };
-
-            return new JObject
-            {
-                ["model"] = DefaultModel,
-                ["input"] = input,
-                ["temperature"] = 0,
-                ["text"] = new JObject
-                {
-                    ["format"] = responseFormat
-                }
-            };
->>>>>>> f9e69293
         }
 
         private static string TryExtractErrorMessage(string responseBody)
